/*
Copyright The Helm Authors.

Licensed under the Apache License, Version 2.0 (the "License");
you may not use this file except in compliance with the License.
You may obtain a copy of the License at

    http://www.apache.org/licenses/LICENSE-2.0

Unless required by applicable law or agreed to in writing, software
distributed under the License is distributed on an "AS IS" BASIS,
WITHOUT WARRANTIES OR CONDITIONS OF ANY KIND, either express or implied.
See the License for the specific language governing permissions and
limitations under the License.
*/

package action

import (
	"bytes"
	"context"
	"fmt"
	"io/ioutil"
	"net/url"
	"os"
	"path"
	"path/filepath"
	"strings"
	"sync"
	"text/template"
	"time"

	"github.com/Masterminds/sprig/v3"
	"github.com/pkg/errors"
	v1 "k8s.io/api/core/v1"
	apierrors "k8s.io/apimachinery/pkg/api/errors"
	metav1 "k8s.io/apimachinery/pkg/apis/meta/v1"
	"k8s.io/cli-runtime/pkg/resource"
	"sigs.k8s.io/yaml"

	"helm.sh/helm/v3/internal/experimental/registry"
	"helm.sh/helm/v3/pkg/chart"
	"helm.sh/helm/v3/pkg/chartutil"
	"helm.sh/helm/v3/pkg/cli"
	"helm.sh/helm/v3/pkg/downloader"
	"helm.sh/helm/v3/pkg/getter"
	"helm.sh/helm/v3/pkg/kube"
	kubefake "helm.sh/helm/v3/pkg/kube/fake"
	"helm.sh/helm/v3/pkg/postrender"
	"helm.sh/helm/v3/pkg/release"
	"helm.sh/helm/v3/pkg/releaseutil"
	"helm.sh/helm/v3/pkg/repo"
	"helm.sh/helm/v3/pkg/storage"
	"helm.sh/helm/v3/pkg/storage/driver"
)

// releaseNameMaxLen is the maximum length of a release name.
//
// As of Kubernetes 1.4, the max limit on a name is 63 chars. We reserve 10 for
// charts to add data. Effectively, that gives us 53 chars.
// See https://github.com/helm/helm/issues/1528
const releaseNameMaxLen = 53

// NOTESFILE_SUFFIX that we want to treat special. It goes through the templating engine
// but it's not a yaml file (resource) hence can't have hooks, etc. And the user actually
// wants to see this file after rendering in the status command. However, it must be a suffix
// since there can be filepath in front of it.
const notesFileSuffix = "NOTES.txt"

const defaultDirectoryPermission = 0755

// Install performs an installation operation.
type Install struct {
	cfg *Configuration

	ChartPathOptions

	ClientOnly               bool
	CreateNamespace          bool
	DryRun                   bool
	DisableHooks             bool
	HookParallelism          int
	Replace                  bool
	Wait                     bool
	WaitForJobs              bool
	Devel                    bool
	DependencyUpdate         bool
	Timeout                  time.Duration
	Namespace                string
	ReleaseName              string
	GenerateName             bool
	NameTemplate             string
	Description              string
	OutputDir                string
	Atomic                   bool
	SkipCRDs                 bool
	SubNotes                 bool
	DisableOpenAPIValidation bool
	IncludeCRDs              bool
	// KubeVersion allows specifying a custom kubernetes version to use and
	// APIVersions allows a manual set of supported API Versions to be passed
	// (for things like templating). These are ignored if ClientOnly is false
	KubeVersion *chartutil.KubeVersion
	APIVersions chartutil.VersionSet
	// Used by helm template to render charts with .Release.IsUpgrade. Ignored if Dry-Run is false
	IsUpgrade bool
	// Used by helm template to add the release as part of OutputDir path
	// OutputDir/<ReleaseName>
	UseReleaseName bool
	PostRenderer   postrender.PostRenderer
	// Lock to control raceconditions when the process receives a SIGTERM
	Lock sync.Mutex
}

// ChartPathOptions captures common options used for controlling chart paths
type ChartPathOptions struct {
	CaFile                string // --ca-file
	CertFile              string // --cert-file
	KeyFile               string // --key-file
	InsecureSkipTLSverify bool   // --insecure-skip-verify
	Keyring               string // --keyring
	Password              string // --password
	PassCredentialsAll    bool   // --pass-credentials
	RepoURL               string // --repo
	Username              string // --username
	Verify                bool   // --verify
	Version               string // --version
}

// NewInstall creates a new Install object with the given configuration.
func NewInstall(cfg *Configuration) *Install {
	return &Install{
		cfg: cfg,
	}
}

func (i *Install) installCRDs(crds []chart.CRD) error {
	// We do these one file at a time in the order they were read.
	totalItems := []*resource.Info{}
	for _, obj := range crds {
		// Read in the resources
		res, err := i.cfg.KubeClient.Build(bytes.NewBuffer(obj.File.Data), false)
		if err != nil {
			return errors.Wrapf(err, "failed to install CRD %s", obj.Name)
		}

		// Send them to Kube
		if _, err := i.cfg.KubeClient.Create(res); err != nil {
			// If the error is CRD already exists, continue.
			if apierrors.IsAlreadyExists(err) {
				crdName := res[0].Name
				i.cfg.Log("CRD %s is already present. Skipping.", crdName)
				continue
			}
			return errors.Wrapf(err, "failed to install CRD %s", obj.Name)
		}
		totalItems = append(totalItems, res...)
	}
	if len(totalItems) > 0 {
		// Invalidate the local cache, since it will not have the new CRDs
		// present.
		discoveryClient, err := i.cfg.RESTClientGetter.ToDiscoveryClient()
		if err != nil {
			return err
		}
		i.cfg.Log("Clearing discovery cache")
		discoveryClient.Invalidate()
		// Give time for the CRD to be recognized.

		if err := i.cfg.KubeClient.Wait(totalItems, 60*time.Second); err != nil {
			return err
		}

		// Make sure to force a rebuild of the cache.
		discoveryClient.ServerGroups()
	}
	return nil
}

// Run executes the installation
//
// If DryRun is set to true, this will prepare the release, but not install it

func (i *Install) Run(chrt *chart.Chart, vals map[string]interface{}) (*release.Release, error) {
	ctx := context.Background()
	return i.RunWithContext(ctx, chrt, vals)
}

// Run executes the installation with Context
func (i *Install) RunWithContext(ctx context.Context, chrt *chart.Chart, vals map[string]interface{}) (*release.Release, error) {
	// Check reachability of cluster unless in client-only mode (e.g. `helm template` without `--validate`)
	if !i.ClientOnly {
		if err := i.cfg.KubeClient.IsReachable(); err != nil {
			return nil, err
		}
	}

	if err := i.availableName(); err != nil {
		return nil, err
	}

	// Pre-install anything in the crd/ directory. We do this before Helm
	// contacts the upstream server and builds the capabilities object.
	if crds := chrt.CRDObjects(); !i.ClientOnly && !i.SkipCRDs && len(crds) > 0 {
		// On dry run, bail here
		if i.DryRun {
			i.cfg.Log("WARNING: This chart or one of its subcharts contains CRDs. Rendering may fail or contain inaccuracies.")
		} else if err := i.installCRDs(crds); err != nil {
			return nil, err
		}
	}

	if i.ClientOnly {
		// Add mock objects in here so it doesn't use Kube API server
		// NOTE(bacongobbler): used for `helm template`
		i.cfg.Capabilities = chartutil.DefaultCapabilities.Copy()
		if i.KubeVersion != nil {
			i.cfg.Capabilities.KubeVersion = *i.KubeVersion
		}
		i.cfg.Capabilities.APIVersions = append(i.cfg.Capabilities.APIVersions, i.APIVersions...)
		i.cfg.KubeClient = &kubefake.PrintingKubeClient{Out: ioutil.Discard}

		mem := driver.NewMemory()
		mem.SetNamespace(i.Namespace)
		i.cfg.Releases = storage.Init(mem)
	} else if !i.ClientOnly && len(i.APIVersions) > 0 {
		i.cfg.Log("API Version list given outside of client only mode, this list will be ignored")
	}

	if err := chartutil.ProcessDependencies(chrt, vals); err != nil {
		return nil, err
	}

	// Make sure if Atomic is set, that wait is set as well. This makes it so
	// the user doesn't have to specify both
	i.Wait = i.Wait || i.Atomic

	caps, err := i.cfg.getCapabilities()
	if err != nil {
		return nil, err
	}

	// special case for helm template --is-upgrade
	isUpgrade := i.IsUpgrade && i.DryRun
	options := chartutil.ReleaseOptions{
		Name:      i.ReleaseName,
		Namespace: i.Namespace,
		Revision:  1,
		IsInstall: !isUpgrade,
		IsUpgrade: isUpgrade,
	}
	valuesToRender, err := chartutil.ToRenderValues(chrt, vals, options, caps)
	if err != nil {
		return nil, err
	}

	rel := i.createRelease(chrt, vals)

	var manifestDoc *bytes.Buffer
	rel.Hooks, manifestDoc, rel.Info.Notes, err = i.cfg.renderResources(chrt, valuesToRender, i.ReleaseName, i.OutputDir, i.SubNotes, i.UseReleaseName, i.IncludeCRDs, i.PostRenderer, i.DryRun)
	// Even for errors, attach this if available
	if manifestDoc != nil {
		rel.Manifest = manifestDoc.String()
	}
	// Check error from render
	if err != nil {
		rel.SetStatus(release.StatusFailed, fmt.Sprintf("failed to render resource: %s", err.Error()))
		// Return a release with partial data so that the client can show debugging information.
		return rel, err
	}

	// Mark this release as in-progress
	rel.SetStatus(release.StatusPendingInstall, "Initial install underway")

	var toBeAdopted kube.ResourceList
	resources, err := i.cfg.KubeClient.Build(bytes.NewBufferString(rel.Manifest), !i.DisableOpenAPIValidation)
	if err != nil {
		return nil, errors.Wrap(err, "unable to build kubernetes objects from release manifest")
	}

	// It is safe to use "force" here because these are resources currently rendered by the chart.
	err = resources.Visit(setMetadataVisitor(rel.Name, rel.Namespace, true))
	if err != nil {
		return nil, err
	}

	// Install requires an extra validation step of checking that resources
	// don't already exist before we actually create resources. If we continue
	// forward and create the release object with resources that already exist,
	// we'll end up in a state where we will delete those resources upon
	// deleting the release because the manifest will be pointing at that
	// resource
	if !i.ClientOnly && !isUpgrade && len(resources) > 0 {
		toBeAdopted, err = existingResourceConflict(resources, rel.Name, rel.Namespace)
		if err != nil {
			return nil, errors.Wrap(err, "rendered manifests contain a resource that already exists. Unable to continue with install")
		}
	}

	// Bail out here if it is a dry run
	if i.DryRun {
		rel.Info.Description = "Dry run complete"
		return rel, nil
	}

	if i.CreateNamespace {
		ns := &v1.Namespace{
			TypeMeta: metav1.TypeMeta{
				APIVersion: "v1",
				Kind:       "Namespace",
			},
			ObjectMeta: metav1.ObjectMeta{
				Name: i.Namespace,
				Labels: map[string]string{
					"name": i.Namespace,
				},
			},
		}
		buf, err := yaml.Marshal(ns)
		if err != nil {
			return nil, err
		}
		resourceList, err := i.cfg.KubeClient.Build(bytes.NewBuffer(buf), true)
		if err != nil {
			return nil, err
		}
		if _, err := i.cfg.KubeClient.Create(resourceList); err != nil && !apierrors.IsAlreadyExists(err) {
			return nil, err
		}
	}

	// If Replace is true, we need to supercede the last release.
	if i.Replace {
		if err := i.replaceRelease(rel); err != nil {
			return nil, err
		}
	}

	// Store the release in history before continuing (new in Helm 3). We always know
	// that this is a create operation.
	if err := i.cfg.Releases.Create(rel); err != nil {
		// We could try to recover gracefully here, but since nothing has been installed
		// yet, this is probably safer than trying to continue when we know storage is
		// not working.
		return rel, err
	}
	rChan := make(chan resultMessage)
	go i.performInstall(rChan, rel, toBeAdopted, resources)
	go i.handleContext(ctx, rChan, rel)
	result := <-rChan
	//start preformInstall go routine
	return result.r, result.e
}

func (i *Install) performInstall(c chan<- resultMessage, rel *release.Release, toBeAdopted kube.ResourceList, resources kube.ResourceList) {

	// pre-install hooks
	if !i.DisableHooks {
<<<<<<< HEAD
		if err := i.cfg.execHook(rel, release.HookPreInstall, i.Timeout); err != nil {
			i.reportToRun(c, rel, fmt.Errorf("failed pre-install: %s", err))
			return
=======
		if err := i.cfg.execHookEvent(rel, release.HookPreInstall, i.Timeout, i.HookParallelism); err != nil {
			return i.failRelease(rel, fmt.Errorf("failed pre-install: %s", err))
>>>>>>> ff05abd5
		}
	}

	// At this point, we can do the install. Note that before we were detecting whether to
	// do an update, but it's not clear whether we WANT to do an update if the re-use is set
	// to true, since that is basically an upgrade operation.
	if len(toBeAdopted) == 0 && len(resources) > 0 {
		if _, err := i.cfg.KubeClient.Create(resources); err != nil {
			i.reportToRun(c, rel, err)
			return
		}
	} else if len(resources) > 0 {
		if _, err := i.cfg.KubeClient.Update(toBeAdopted, resources, false); err != nil {
			i.reportToRun(c, rel, err)
			return
		}
	}

	if i.Wait {
		if i.WaitForJobs {
			if err := i.cfg.KubeClient.WaitWithJobs(resources, i.Timeout); err != nil {
				i.reportToRun(c, rel, err)
				return
			}
		} else {
			if err := i.cfg.KubeClient.Wait(resources, i.Timeout); err != nil {
				i.reportToRun(c, rel, err)
				return
			}
		}
	}

	if !i.DisableHooks {
<<<<<<< HEAD
		if err := i.cfg.execHook(rel, release.HookPostInstall, i.Timeout); err != nil {
			i.reportToRun(c, rel, fmt.Errorf("failed post-install: %s", err))
			return
=======
		if err := i.cfg.execHookEvent(rel, release.HookPostInstall, i.Timeout, i.HookParallelism); err != nil {
			return i.failRelease(rel, fmt.Errorf("failed post-install: %s", err))
>>>>>>> ff05abd5
		}
	}

	if len(i.Description) > 0 {
		rel.SetStatus(release.StatusDeployed, i.Description)
	} else {
		rel.SetStatus(release.StatusDeployed, "Install complete")
	}

	// This is a tricky case. The release has been created, but the result
	// cannot be recorded. The truest thing to tell the user is that the
	// release was created. However, the user will not be able to do anything
	// further with this release.
	//
	// One possible strategy would be to do a timed retry to see if we can get
	// this stored in the future.
	if err := i.recordRelease(rel); err != nil {
		i.cfg.Log("failed to record the release: %s", err)
	}

	i.reportToRun(c, rel, nil)
}
func (i *Install) handleContext(ctx context.Context, c chan<- resultMessage, rel *release.Release) {
	go func() {
		<-ctx.Done()
		err := ctx.Err()
		i.reportToRun(c, rel, err)
	}()
}
func (i *Install) reportToRun(c chan<- resultMessage, rel *release.Release, err error) {
	i.Lock.Lock()
	if err != nil {
		rel, err = i.failRelease(rel, err)
	}
	c <- resultMessage{r: rel, e: err}
	i.Lock.Unlock()
}
func (i *Install) failRelease(rel *release.Release, err error) (*release.Release, error) {
	rel.SetStatus(release.StatusFailed, fmt.Sprintf("Release %q failed: %s", i.ReleaseName, err.Error()))
	if i.Atomic {
		i.cfg.Log("Install failed and atomic is set, uninstalling release")
		uninstall := NewUninstall(i.cfg)
		uninstall.DisableHooks = i.DisableHooks
		uninstall.HookParallelism = i.HookParallelism
		uninstall.KeepHistory = false
		uninstall.Timeout = i.Timeout
		if _, uninstallErr := uninstall.Run(i.ReleaseName); uninstallErr != nil {
			return rel, errors.Wrapf(uninstallErr, "an error occurred while uninstalling the release. original install error: %s", err)
		}
		return rel, errors.Wrapf(err, "release %s failed, and has been uninstalled due to atomic being set", i.ReleaseName)
	}
	i.recordRelease(rel) // Ignore the error, since we have another error to deal with.
	return rel, err
}

// availableName tests whether a name is available
//
// Roughly, this will return an error if name is
//
//	- empty
//	- too long
//	- already in use, and not deleted
//	- used by a deleted release, and i.Replace is false
func (i *Install) availableName() error {
	start := i.ReleaseName
	if start == "" {
		return errors.New("name is required")
	}

	if len(start) > releaseNameMaxLen {
		return errors.Errorf("release name %q exceeds max length of %d", start, releaseNameMaxLen)
	}

	if i.DryRun {
		return nil
	}

	h, err := i.cfg.Releases.History(start)
	if err != nil || len(h) < 1 {
		return nil
	}
	releaseutil.Reverse(h, releaseutil.SortByRevision)
	rel := h[0]

	if st := rel.Info.Status; i.Replace && (st == release.StatusUninstalled || st == release.StatusFailed) {
		return nil
	}
	return errors.New("cannot re-use a name that is still in use")
}

// createRelease creates a new release object
func (i *Install) createRelease(chrt *chart.Chart, rawVals map[string]interface{}) *release.Release {
	ts := i.cfg.Now()
	return &release.Release{
		Name:      i.ReleaseName,
		Namespace: i.Namespace,
		Chart:     chrt,
		Config:    rawVals,
		Info: &release.Info{
			FirstDeployed: ts,
			LastDeployed:  ts,
			Status:        release.StatusUnknown,
		},
		Version: 1,
	}
}

// recordRelease with an update operation in case reuse has been set.
func (i *Install) recordRelease(r *release.Release) error {
	// This is a legacy function which has been reduced to a oneliner. Could probably
	// refactor it out.
	return i.cfg.Releases.Update(r)
}

// replaceRelease replaces an older release with this one
//
// This allows us to re-use names by superseding an existing release with a new one
func (i *Install) replaceRelease(rel *release.Release) error {
	hist, err := i.cfg.Releases.History(rel.Name)
	if err != nil || len(hist) == 0 {
		// No releases exist for this name, so we can return early
		return nil
	}

	releaseutil.Reverse(hist, releaseutil.SortByRevision)
	last := hist[0]

	// Update version to the next available
	rel.Version = last.Version + 1

	// Do not change the status of a failed release.
	if last.Info.Status == release.StatusFailed {
		return nil
	}

	// For any other status, mark it as superseded and store the old record
	last.SetStatus(release.StatusSuperseded, "superseded by new release")
	return i.recordRelease(last)
}

// write the <data> to <output-dir>/<name>. <append> controls if the file is created or content will be appended
func writeToFile(outputDir string, name string, data string, append bool) error {
	outfileName := strings.Join([]string{outputDir, name}, string(filepath.Separator))

	err := ensureDirectoryForFile(outfileName)
	if err != nil {
		return err
	}

	f, err := createOrOpenFile(outfileName, append)
	if err != nil {
		return err
	}

	defer f.Close()

	_, err = f.WriteString(fmt.Sprintf("---\n# Source: %s\n%s\n", name, data))

	if err != nil {
		return err
	}

	fmt.Printf("wrote %s\n", outfileName)
	return nil
}

func createOrOpenFile(filename string, append bool) (*os.File, error) {
	if append {
		return os.OpenFile(filename, os.O_APPEND|os.O_WRONLY, 0600)
	}
	return os.Create(filename)
}

// check if the directory exists to create file. creates if don't exists
func ensureDirectoryForFile(file string) error {
	baseDir := path.Dir(file)
	_, err := os.Stat(baseDir)
	if err != nil && !os.IsNotExist(err) {
		return err
	}

	return os.MkdirAll(baseDir, defaultDirectoryPermission)
}

// NameAndChart returns the name and chart that should be used.
//
// This will read the flags and handle name generation if necessary.
func (i *Install) NameAndChart(args []string) (string, string, error) {
	flagsNotSet := func() error {
		if i.GenerateName {
			return errors.New("cannot set --generate-name and also specify a name")
		}
		if i.NameTemplate != "" {
			return errors.New("cannot set --name-template and also specify a name")
		}
		return nil
	}

	if len(args) > 2 {
		return args[0], args[1], errors.Errorf("expected at most two arguments, unexpected arguments: %v", strings.Join(args[2:], ", "))
	}

	if len(args) == 2 {
		return args[0], args[1], flagsNotSet()
	}

	if i.NameTemplate != "" {
		name, err := TemplateName(i.NameTemplate)
		return name, args[0], err
	}

	if i.ReleaseName != "" {
		return i.ReleaseName, args[0], nil
	}

	if !i.GenerateName {
		return "", args[0], errors.New("must either provide a name or specify --generate-name")
	}

	base := filepath.Base(args[0])
	if base == "." || base == "" {
		base = "chart"
	}
	// if present, strip out the file extension from the name
	if idx := strings.Index(base, "."); idx != -1 {
		base = base[0:idx]
	}

	return fmt.Sprintf("%s-%d", base, time.Now().Unix()), args[0], nil
}

// TemplateName renders a name template, returning the name or an error.
func TemplateName(nameTemplate string) (string, error) {
	if nameTemplate == "" {
		return "", nil
	}

	t, err := template.New("name-template").Funcs(sprig.TxtFuncMap()).Parse(nameTemplate)
	if err != nil {
		return "", err
	}
	var b bytes.Buffer
	if err := t.Execute(&b, nil); err != nil {
		return "", err
	}

	return b.String(), nil
}

// CheckDependencies checks the dependencies for a chart.
func CheckDependencies(ch *chart.Chart, reqs []*chart.Dependency) error {
	var missing []string

OUTER:
	for _, r := range reqs {
		for _, d := range ch.Dependencies() {
			if d.Name() == r.Name {
				continue OUTER
			}
		}
		missing = append(missing, r.Name)
	}

	if len(missing) > 0 {
		return errors.Errorf("found in Chart.yaml, but missing in charts/ directory: %s", strings.Join(missing, ", "))
	}
	return nil
}

// LocateChart looks for a chart directory in known places, and returns either the full path or an error.
//
// This does not ensure that the chart is well-formed; only that the requested filename exists.
//
// Order of resolution:
// - relative to current working directory
// - if path is absolute or begins with '.', error out here
// - URL
//
// If 'verify' was set on ChartPathOptions, this will attempt to also verify the chart.
func (c *ChartPathOptions) LocateChart(name string, settings *cli.EnvSettings) (string, error) {
	name = strings.TrimSpace(name)
	version := strings.TrimSpace(c.Version)

	if _, err := os.Stat(name); err == nil {
		abs, err := filepath.Abs(name)
		if err != nil {
			return abs, err
		}
		if c.Verify {
			if _, err := downloader.VerifyChart(abs, c.Keyring); err != nil {
				return "", err
			}
		}
		return abs, nil
	}
	if filepath.IsAbs(name) || strings.HasPrefix(name, ".") {
		return name, errors.Errorf("path %q not found", name)
	}

	dl := downloader.ChartDownloader{
		Out:     os.Stdout,
		Keyring: c.Keyring,
		Getters: getter.All(settings),
		Options: []getter.Option{
			getter.WithPassCredentialsAll(c.PassCredentialsAll),
			getter.WithTLSClientConfig(c.CertFile, c.KeyFile, c.CaFile),
			getter.WithInsecureSkipVerifyTLS(c.InsecureSkipTLSverify),
		},
		RepositoryConfig: settings.RepositoryConfig,
		RepositoryCache:  settings.RepositoryCache,
	}

	if registry.IsOCI(name) {
		if version == "" {
			return "", errors.New("version is explicitly required for OCI registries")
		}
		dl.Options = append(dl.Options, getter.WithTagName(version))
	}

	if c.Verify {
		dl.Verify = downloader.VerifyAlways
	}
	if c.RepoURL != "" {
		chartURL, err := repo.FindChartInAuthAndTLSAndPassRepoURL(c.RepoURL, c.Username, c.Password, name, version,
			c.CertFile, c.KeyFile, c.CaFile, c.InsecureSkipTLSverify, c.PassCredentialsAll, getter.All(settings))
		if err != nil {
			return "", err
		}
		name = chartURL

		// Only pass the user/pass on when the user has said to or when the
		// location of the chart repo and the chart are the same domain.
		u1, err := url.Parse(c.RepoURL)
		if err != nil {
			return "", err
		}
		u2, err := url.Parse(chartURL)
		if err != nil {
			return "", err
		}

		// Host on URL (returned from url.Parse) contains the port if present.
		// This check ensures credentials are not passed between different
		// services on different ports.
		if c.PassCredentialsAll || (u1.Scheme == u2.Scheme && u1.Host == u2.Host) {
			dl.Options = append(dl.Options, getter.WithBasicAuth(c.Username, c.Password))
		} else {
			dl.Options = append(dl.Options, getter.WithBasicAuth("", ""))
		}
	} else {
		dl.Options = append(dl.Options, getter.WithBasicAuth(c.Username, c.Password))
	}

	if err := os.MkdirAll(settings.RepositoryCache, 0755); err != nil {
		return "", err
	}

	filename, _, err := dl.DownloadTo(name, version, settings.RepositoryCache)
	if err == nil {
		lname, err := filepath.Abs(filename)
		if err != nil {
			return filename, err
		}
		return lname, nil
	} else if settings.Debug {
		return filename, err
	}

	atVersion := ""
	if version != "" {
		atVersion = fmt.Sprintf(" at version %q", version)
	}

	return filename, errors.Errorf("failed to download %q%s", name, atVersion)
}<|MERGE_RESOLUTION|>--- conflicted
+++ resolved
@@ -356,14 +356,9 @@
 
 	// pre-install hooks
 	if !i.DisableHooks {
-<<<<<<< HEAD
-		if err := i.cfg.execHook(rel, release.HookPreInstall, i.Timeout); err != nil {
+		if err := i.cfg.execHookEvent(rel, release.HookPreInstall, i.Timeout, i.HookParallelism); err != nil {
 			i.reportToRun(c, rel, fmt.Errorf("failed pre-install: %s", err))
 			return
-=======
-		if err := i.cfg.execHookEvent(rel, release.HookPreInstall, i.Timeout, i.HookParallelism); err != nil {
-			return i.failRelease(rel, fmt.Errorf("failed pre-install: %s", err))
->>>>>>> ff05abd5
 		}
 	}
 
@@ -397,14 +392,9 @@
 	}
 
 	if !i.DisableHooks {
-<<<<<<< HEAD
-		if err := i.cfg.execHook(rel, release.HookPostInstall, i.Timeout); err != nil {
+		if err := i.cfg.execHookEvent(rel, release.HookPostInstall, i.Timeout, i.HookParallelism); err != nil {
 			i.reportToRun(c, rel, fmt.Errorf("failed post-install: %s", err))
 			return
-=======
-		if err := i.cfg.execHookEvent(rel, release.HookPostInstall, i.Timeout, i.HookParallelism); err != nil {
-			return i.failRelease(rel, fmt.Errorf("failed post-install: %s", err))
->>>>>>> ff05abd5
 		}
 	}
 
