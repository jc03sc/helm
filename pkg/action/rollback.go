--- conflicted
+++ resolved
@@ -35,21 +35,10 @@
 type Rollback struct {
 	cfg *Configuration
 
-<<<<<<< HEAD
-	Version       int
-	Timeout       time.Duration
-	Wait          bool
-	WaitForJobs   bool
-	DisableHooks  bool
-	DryRun        bool
-	Recreate      bool // will (if true) recreate pods after a rollback.
-	Force         bool // will (if true) force resource upgrade through uninstall/recreate if needed
-	CleanupOnFail bool
-	MaxHistory    int // MaxHistory limits the maximum number of revisions saved per release
-=======
 	Version         int
 	Timeout         time.Duration
 	Wait            bool
+	WaitForJobs     bool
 	DisableHooks    bool
 	HookParallelism int
 	DryRun          bool
@@ -57,7 +46,6 @@
 	Force           bool // will (if true) force resource upgrade through uninstall/recreate if needed
 	CleanupOnFail   bool
 	MaxHistory      int // MaxHistory limits the maximum number of revisions saved per release
->>>>>>> ff05abd5
 }
 
 // NewRollback creates a new Rollback object with the given configuration.
