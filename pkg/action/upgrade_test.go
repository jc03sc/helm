--- conflicted
+++ resolved
@@ -299,7 +299,6 @@
 	req.Contains(err.Error(), "progress", err)
 }
 
-<<<<<<< HEAD
 func TestUpgradeRelease_Interrupted_Wait(t *testing.T) {
 
 	is := assert.New(t)
@@ -360,8 +359,8 @@
 	is.NoError(err)
 	// Should have rolled back to the previous
 	is.Equal(updatedRes.Info.Status, release.StatusDeployed)
-
-=======
+}
+
 func TestUpgradeRelease_HookParallelism(t *testing.T) {
 	is := assert.New(t)
 	t.Run("hook parallelism of 0 defaults to 1", func(t *testing.T) {
@@ -526,5 +525,4 @@
 		is.Contains(rel.Manifest, "---\n# Source: sample/templates/hello\nhello: world")
 		is.Equal(rel.Info.Description, "Upgrade complete")
 	})
->>>>>>> ff05abd5
 }