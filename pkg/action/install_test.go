--- conflicted
+++ resolved
@@ -472,14 +472,13 @@
 	is.Contains(err.Error(), "atomic")
 	is.Contains(err.Error(), "uninstalled")
 
-<<<<<<< HEAD
 	// Now make sure it isn't in storage any more
 	_, err = instAction.cfg.Releases.Get(res.Name, res.Version)
 	is.Error(err)
 	is.Equal(err, driver.ErrReleaseNotFound)
 
 }
-=======
+
 func TestInstallRelease_HookParallelism(t *testing.T) {
 	is := assert.New(t)
 	t.Run("hook parallelism of 0 defaults to 1", func(t *testing.T) {
@@ -562,7 +561,6 @@
 	})
 }
 
->>>>>>> ff05abd5
 func TestNameTemplate(t *testing.T) {
 	testCases := []nameTemplateTestCase{
 		// Just a straight up nop please
