/*
Copyright The Helm Authors.

Licensed under the Apache License, Version 2.0 (the "License");
you may not use this file except in compliance with the License.
You may obtain a copy of the License at

    http://www.apache.org/licenses/LICENSE-2.0

Unless required by applicable law or agreed to in writing, software
distributed under the License is distributed on an "AS IS" BASIS,
WITHOUT WARRANTIES OR CONDITIONS OF ANY KIND, either express or implied.
See the License for the specific language governing permissions and
limitations under the License.
*/

package action

import (
	"context"
	"fmt"
	"io"
	"time"

	"github.com/pkg/errors"
	v1 "k8s.io/api/core/v1"

	"helm.sh/helm/v3/pkg/chartutil"
	"helm.sh/helm/v3/pkg/release"
)

// ReleaseTesting is the action for testing a release.
//
// It provides the implementation of 'helm test'.
type ReleaseTesting struct {
	cfg             *Configuration
	Timeout         time.Duration
	HookParallelism int
	// Used for fetching logs from test pods
	Namespace string
	Filters   map[string][]string
}

// NewReleaseTesting creates a new ReleaseTesting object with the given configuration.
func NewReleaseTesting(cfg *Configuration) *ReleaseTesting {
	return &ReleaseTesting{
		cfg:     cfg,
		Filters: map[string][]string{},
	}
}

// Run executes 'helm test' against the given release.
func (r *ReleaseTesting) Run(name string) (*release.Release, error) {
	if err := r.cfg.KubeClient.IsReachable(); err != nil {
		return nil, err
	}

	if err := chartutil.ValidateReleaseName(name); err != nil {
		return nil, errors.Errorf("releaseTest: Release name is invalid: %s", name)
	}

	// finds the non-deleted release with the given name
	rel, err := r.cfg.Releases.Last(name)
	if err != nil {
		return rel, err
	}

<<<<<<< HEAD
	skippedHooks := []*release.Hook{}
	executingHooks := []*release.Hook{}
	if len(r.Filters["!name"]) != 0 {
		for _, h := range rel.Hooks {
			if contains(r.Filters["!name"], h.Name) {
				skippedHooks = append(skippedHooks, h)
			} else {
				executingHooks = append(executingHooks, h)
			}
		}
		rel.Hooks = executingHooks
	}
	if len(r.Filters["name"]) != 0 {
		executingHooks = nil
		for _, h := range rel.Hooks {
			if contains(r.Filters["name"], h.Name) {
				executingHooks = append(executingHooks, h)
			} else {
				skippedHooks = append(skippedHooks, h)
			}
		}
		rel.Hooks = executingHooks
	}

	if err := r.cfg.execHook(rel, release.HookTest, r.Timeout); err != nil {
		rel.Hooks = append(skippedHooks, rel.Hooks...)
=======
	if err := r.cfg.execHookEvent(rel, release.HookTest, r.Timeout, r.HookParallelism); err != nil {
>>>>>>> ff05abd5
		r.cfg.Releases.Update(rel)
		return rel, err
	}

	rel.Hooks = append(skippedHooks, rel.Hooks...)
	return rel, r.cfg.Releases.Update(rel)
}

// GetPodLogs will write the logs for all test pods in the given release into
// the given writer. These can be immediately output to the user or captured for
// other uses
func (r *ReleaseTesting) GetPodLogs(out io.Writer, rel *release.Release) error {
	client, err := r.cfg.KubernetesClientSet()
	if err != nil {
		return errors.Wrap(err, "unable to get kubernetes client to fetch pod logs")
	}

	for _, h := range rel.Hooks {
		for _, e := range h.Events {
			if e == release.HookTest {
				req := client.CoreV1().Pods(r.Namespace).GetLogs(h.Name, &v1.PodLogOptions{})
				logReader, err := req.Stream(context.Background())
				if err != nil {
					return errors.Wrapf(err, "unable to get pod logs for %s", h.Name)
				}

				fmt.Fprintf(out, "POD LOGS: %s\n", h.Name)
				_, err = io.Copy(out, logReader)
				fmt.Fprintln(out)
				if err != nil {
					return errors.Wrapf(err, "unable to write pod logs for %s", h.Name)
				}
			}
		}
	}
	return nil
}

func contains(arr []string, value string) bool {
	for _, item := range arr {
		if item == value {
			return true
		}
	}
	return false
}<|MERGE_RESOLUTION|>--- conflicted
+++ resolved
@@ -65,7 +65,6 @@
 		return rel, err
 	}
 
-<<<<<<< HEAD
 	skippedHooks := []*release.Hook{}
 	executingHooks := []*release.Hook{}
 	if len(r.Filters["!name"]) != 0 {
@@ -90,11 +89,8 @@
 		rel.Hooks = executingHooks
 	}
 
-	if err := r.cfg.execHook(rel, release.HookTest, r.Timeout); err != nil {
+	if err := r.cfg.execHookEvent(rel, release.HookTest, r.Timeout, r.HookParallelism); err != nil {
 		rel.Hooks = append(skippedHooks, rel.Hooks...)
-=======
-	if err := r.cfg.execHookEvent(rel, release.HookTest, r.Timeout, r.HookParallelism); err != nil {
->>>>>>> ff05abd5
 		r.cfg.Releases.Update(rel)
 		return rel, err
 	}
